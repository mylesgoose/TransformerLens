import numpy as np
import torch
import torch.nn as nn
import torch.nn.functional as F
import gc
import datasets
import einops
from transformers import AutoTokenizer


def get_sample_from_dataset(sequences, nb_sample=2, print_len=10):
    rd_idx = np.random.randint(0, len(sequences), 3)
    return "\n".join([str(sequences[k][:print_len]) + " ... " for k in rd_idx])


def print_gpu_mem(step_name=""):
    print(
        f"{step_name} ~ {np.round(torch.cuda.memory_allocated()/2e30, 2)} GiB allocated on GPU."
    )

def get_corner(tensor, n=3):
    # Prints the top left corner of the tensor
    if len(tensor.shape) == 0:
        return tensor
    elif len(tensor.shape) == 1:
        return tensor[:n]
    elif len(tensor.shape) == 2:
        return tensor[:n, :n]
    elif len(tensor.shape) == 3:
        return tensor[:n, :n, :n]
    elif len(tensor.shape) == 4:
        return tensor[:n, :n, :n, :n]
    elif len(tensor.shape) == 5:
        return tensor[:n, :n, :n, :n, :n]
    elif len(tensor.shape) == 6:
        return tensor[:n, :n, :n, :n, :n, :n]
    else:
        # I never need tensors of rank > 6
        raise ValueError(f"Tensor of shape {tensor.shape} is too big")


def to_numpy(tensor, flat=False):
    if (type(tensor) != torch.Tensor) and (
        type(tensor) != torch.nn.parameter.Parameter
    ):
        return tensor
    if flat:
        return tensor.flatten().detach().cpu().numpy()
    else:
        return tensor.detach().cpu().numpy()

<<<<<<< HEAD
def lm_cross_entropy_loss(logits: torch.Tensor, tokens: torch.Tensor, return_per_token: bool = False
=======
def lm_cross_entropy_loss(
        logits: torch.Tensor, tokens: torch.Tensor, return_per_token: bool = False
>>>>>>> 5239d944
    ):
    """Cross entropy loss for the language model, gives the loss for predicting the NEXT token.

    Args:
        logits (torch.Tensor): Logits. Shape [batch, pos, d_vocab]
        tokens (torch.Tensor[int64]): Input tokens. Shape [batch, pos]
        return_per_token (bool, optional): Whether to return the log probs predicted for the correct token, or the loss (ie mean of the predicted log probs). Note that the returned array has shape [batch, seq-1] as we cannot predict the first token (alternately, we ignore the final logit). Defaults to False.
    """
    log_probs = F.log_softmax(logits, dim=-1)
    # Use torch.gather to find the log probs of the correct tokens
    # Offsets needed because we're predicting the NEXT token (this means the final logit is meaningless)
    # None and [..., 0] needed because the tensor used in gather must have the same rank.
    predicted_log_probs = log_probs[..., :-1, :].gather(
        dim=-1, index=tokens[..., 1:, None]
    )[..., 0]
    if return_per_token:
        return -predicted_log_probs
    else:
        return -predicted_log_probs.mean()

def lm_accuracy(logits: torch.Tensor, tokens: torch.Tensor, return_per_token: bool = False):
    """ Cross-Entropy Accuracy for Language Modelling. We measure the accuracy on the logits for predicting the NEXT token.
    
    If return_per_token is True, returns the boolean for top 1 accuracy for each token in the batch. Note that this has size [batch, seq_len-1], as we cannot predict the first token. 
    """
    top_prediction = logits.argmax(dim=-1)
    correct_matches = top_prediction[:, :-1] == tokens[:, 1:]
    if return_per_token:
        return correct_matches
    else:
        return correct_matches.sum()/correct_matches.numel()
    
def gelu_new(input):
    # Implementation of GeLU used by GPT2 - subtly different from PyTorch's
    return (
        0.5
        * input
        * (
            1.0
            + torch.tanh(
                np.sqrt(2.0 / np.pi) * (input + 0.044715 * torch.pow(input, 3.0))
            )
        )
    )


def solu(input):
    """
    SoLU activation function as described by
    https://transformer-circuits.pub/2022/solu/index.html.
    
    LayerNorm implemented by the MLP class.
    """
    return input * F.softmax(input, dim=-1)


def reglu(input, gate):
    """
    ReGLU activation function as described by
    https://arxiv.org/pdf/2002.05202.pdf.
    """
    return F.relu(gate) * input


def geglu(input, gate, use_gelu_new=False):
    """
    GeGLU activation function as described by
    https://arxiv.org/pdf/2002.05202.pdf.
    """
    if use_gelu_new:
        return gelu_new(gate) * input
    else:
        return F.gelu(gate) * input


def swiglu(input, gate):
    """
    SwiGLU activation function as described by
    https://arxiv.org/pdf/2002.05202.pdf.
    """
    return F.silu(gate) * input

def tokenize_and_concatenate(dataset: datasets.arrow_dataset.Dataset, 
                             tokenizer: AutoTokenizer, 
                             streaming=False, 
                             max_length=1024, 
                             column_name='text', 
                             add_bos_token=True):
    """Helper function to tokenizer and concatenate a dataset of text. This converts the text to tokens, concatenates them (separated by EOS tokens) and then reshapes them into a 2D array of shape (____, sequence_length), dropping the last batch. Tokenizers are much faster if parallelised, so we chop the string into 20, feed it into the tokenizer, in parallel with padding, then remove padding at the end. 
    
    This tokenization is useful for training language models, as it allows us to efficiently train on a large corpus of text of varying lengths (without, eg, a lot of truncation or padding). Further, for models with absolute positional encodings, this avoids privileging early tokens (eg, news articles often begin with CNN, and models may learn to use early positional encodings to predict these)

    Args:
        dataset (datasets.arrow_dataset.Dataset): The dataset to tokenize, assumed to be a HuggingFace text dataset.
        tokenizer (AutoTokenizer): The tokenizer. Assumed to have a bos_token_id and an eos_token_id.
        streaming (bool, optional): Whether the dataset is being streamed. If True, avoids using parallelism. Defaults to False.
        max_length (int, optional): The length of the context window of the sequence. Defaults to 1024.
        column_name (str, optional): The name of the text column in the dataset. Defaults to 'text'.
        add_bos_token (bool, optional): . Defaults to True.

    Returns:
        datasets.arrow_dataset.Dataset: Returns the tokenized dataset, as a dataset of tensors, with a single column called "tokens"
    """
    if tokenizer.pad_token is None:
        # We add a padding token, purely to implement the tokenizer. This will be removed before inputting tokens to the model, so we do not need to increment d_vocab in the model.
        tokenizer.add_special_tokens({'pad_token': "<PAD>"})
    # Define the length to chop things up into - leaving space for a bos_token if required
    if add_bos_token:
        seq_len = max_length - 1
    else:
        seq_len = max_length
    
    def tokenize_function(examples):
        text = examples[column_name]
        # Concatenate it all into an enormous string, separated by eos_tokens
        full_text = tokenizer.bos_token.join(text)
        # Divide into 20 chunks of ~ equal length
        num_chunks = 20
        chunk_length = (len(full_text)-1)//num_chunks + 1
        chunks = [full_text[i*chunk_length:(i+1)*chunk_length] for i in range(num_chunks)]
        # Tokenize the chunks in parallel. Uses NumPy because HuggingFace map doesn't want tensors returned
        tokens = tokenizer(chunks, return_tensors='np', padding=True)['input_ids'].flatten()
        # Drop padding tokens
        tokens = tokens[tokens!=tokenizer.pad_token_id]
        num_tokens = len(tokens)
        num_batches = num_tokens//(seq_len)
        # Drop the final tokens if not enough to make a full sequence
        tokens = tokens[:seq_len*num_batches]
        tokens = einops.rearrange(tokens, '(batch seq) -> batch seq', batch=num_batches, seq=seq_len)
        if add_bos_token:
            prefix = np.full((num_batches, 1), tokenizer.bos_token_id)
            tokens = np.concatenate([prefix, tokens], axis=1)
        return {'tokens':tokens}
    tokenized_dataset = dataset.map(tokenize_function, batched=True, num_proc=4 if not streaming else None, remove_columns=[column_name])
    tokenized_dataset.set_format(type='torch', columns=['tokens'])
    return tokenized_dataset<|MERGE_RESOLUTION|>--- conflicted
+++ resolved
@@ -49,12 +49,8 @@
     else:
         return tensor.detach().cpu().numpy()
 
-<<<<<<< HEAD
-def lm_cross_entropy_loss(logits: torch.Tensor, tokens: torch.Tensor, return_per_token: bool = False
-=======
 def lm_cross_entropy_loss(
         logits: torch.Tensor, tokens: torch.Tensor, return_per_token: bool = False
->>>>>>> 5239d944
     ):
     """Cross entropy loss for the language model, gives the loss for predicting the NEXT token.
 
